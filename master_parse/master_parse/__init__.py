--- conflicted
+++ resolved
@@ -27,11 +27,7 @@
 from InlineToken import InlineToken, expand_inline_tokens
 from datetime import datetime
 
-<<<<<<< HEAD
-VERSION = "1.11.3"
-=======
-VERSION = "1.12.0"
->>>>>>> 7b3f0644
+VERSION = "1.12.1"
 
 # -----------------------------------------------------------------------------
 # Enums. (Implemented as classes, rather than using the Enum functional
