--- conflicted
+++ resolved
@@ -29,13 +29,8 @@
     version=version,
     description='Master parse tool',
     install_requires=[
-<<<<<<< HEAD
-        'enum34 >= 1.1.6',
-        'pystache == 0.5.4',
-=======
         'pystache == 0.5.4',
         'nbformat==4.4.0',
->>>>>>> 255922ec
     ],
     author='Databricks Education Team',
     author_email='training-logins@databricks.com',
