'''
Can be run to install all the subpieces.
'''

from __future__ import print_function

try:
    from setuptools import setup
    from setuptools.command.install import install
    from setuptools.command.sdist import sdist
except ImportError:
    from distutils.core import setup
    from distutils.command.install import install
    from distutils.command.sdist import sdist

import os
import sys
from contextlib import contextmanager

VERSION = '1.13.0'

@contextmanager
def chdir(dir):
    prev = os.getcwd()
    try:
        os.chdir(dir)
        yield
    finally:
        os.chdir(prev)

def cmd(command):
    rc = os.system(command)
    if rc != 0:
        raise OSError('"{0}" failed with return code {1}'.format(command, rc))

class CustomInstallCommand(install):
    """Customized setuptools install command - prints a friendly greeting."""
    def run(self):
        install.run(self)


setup(
    name='db-build-tooling',
    packages=[],
    install_requires=[
<<<<<<< HEAD
        'cairocffi==0.9.0',
=======
>>>>>>> 255922ec
    ],
    version=VERSION,
    description='Wrapper package for Databricks Training build tools',
    author='Databricks Education Team',
    author_email='training-logins@databricks.com',
    license="Creative Commons Attribution-NonCommercial 4.0 International",
)


top_dir = os.path.dirname(os.path.abspath(__file__))

if (len(sys.argv) > 1 and
    (sys.argv[1] == 'install') or (sys.argv[1].startswith('bdist'))):
    print('Installing/upgrading databricks-cli')
    cmd('pip install --upgrade databricks-cli')

    for d in ('db_edu_util', 'master_parse', 'bdc', 'gendbc', 'course'):
        print('Installing {0}...'.format(d))
        with chdir(os.path.join(top_dir, d)):
            cmd('python setup.py install')<|MERGE_RESOLUTION|>--- conflicted
+++ resolved
@@ -43,10 +43,6 @@
     name='db-build-tooling',
     packages=[],
     install_requires=[
-<<<<<<< HEAD
-        'cairocffi==0.9.0',
-=======
->>>>>>> 255922ec
     ],
     version=VERSION,
     description='Wrapper package for Databricks Training build tools',
